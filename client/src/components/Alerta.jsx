import React from "react";
import { Alert, Container } from "react-bootstrap";
import { useLocation } from 'react-router-dom'

const Alerta = ({ type, entidade }) => {
  const url = useLocation();
  const queryParams = new URLSearchParams(url.search);
  const successParam = queryParams.get("success");
  let typeParam;
  if (type) typeParam = queryParams.get("type");

  return (
    <Container fluid>
      {successParam && (
        <Alert variant="success" className="p-3 mb-3">
          {!type || typeParam == "remocao"
<<<<<<< HEAD
            ? `${entidade} removid${entidade.endsWith("a") ? "a" : "o"} com sucesso!`
            : `${entidade} cadastrad${entidade.endsWith("a") ? "a" : "o"} com sucesso!`}
=======
            ? `${entidade.charAt(0).toUpperCase() + entidade.slice(1)} removid${entidade.endsWith("a") ? "a" : "o"} com sucesso!`
            : `${entidade.charAt(0).toUpperCase() + entidade.slice(1)} cadastrad${entidade.endsWith("a") ? "a" : "o"} com sucesso!`}
>>>>>>> b5e98874
        </Alert>
      )}
    </Container>
  );
};

export default Alerta;<|MERGE_RESOLUTION|>--- conflicted
+++ resolved
@@ -1,6 +1,6 @@
 import React from "react";
 import { Alert, Container } from "react-bootstrap";
-import { useLocation } from 'react-router-dom'
+import { useLocation } from 'react-router'
 
 const Alerta = ({ type, entidade }) => {
   const url = useLocation();
@@ -14,13 +14,8 @@
       {successParam && (
         <Alert variant="success" className="p-3 mb-3">
           {!type || typeParam == "remocao"
-<<<<<<< HEAD
-            ? `${entidade} removid${entidade.endsWith("a") ? "a" : "o"} com sucesso!`
-            : `${entidade} cadastrad${entidade.endsWith("a") ? "a" : "o"} com sucesso!`}
-=======
             ? `${entidade.charAt(0).toUpperCase() + entidade.slice(1)} removid${entidade.endsWith("a") ? "a" : "o"} com sucesso!`
             : `${entidade.charAt(0).toUpperCase() + entidade.slice(1)} cadastrad${entidade.endsWith("a") ? "a" : "o"} com sucesso!`}
->>>>>>> b5e98874
         </Alert>
       )}
     </Container>
