--- conflicted
+++ resolved
@@ -12,29 +12,11 @@
  * @returns {JSX.Element} O componente de formulário para cadastrar ou alterar um usuário.
  */
 const FormularioUsuario = () => {
-<<<<<<< HEAD
-  const { control, register, setError, handleSubmit, clearErrors, watch, reset, formState: { errors } } = useForm({
-    shouldFocusError: false,
-    defaultValues: {
-      cargos: [],
-      tipo: "p"
-    },
-  });
-  const { fields, append, remove } = useFieldArray({ control, name: "cargos" });
-  const tipo = watch("tipo");
-  const senha = watch("senha");
-
-  // Configuração padrão
-  const [alterar, setAlterar] = useState(false);
-  const api = useApi("/api");
-  const url = useLocation(); // nao tem
-=======
   // Configuração padrão
   const [alterar, setAlterar] = useState(false);
   const [dados, setDados] = useState({});
   const { createData, updateData, fetchData, loading, error } = useApi("/api");
   const url = useLocation();
->>>>>>> fecee066
   const navigate = useNavigate();
   const { chave } = useParams();
 
@@ -43,40 +25,20 @@
    * Se o caminho da URL incluir "alterar", o título do formulário será alterado para "Alterar" e os dados do usuário serão carregados.
    */
   useEffect(() => {
-<<<<<<< HEAD
-    const carregarDados = async () => {
-=======
     const verificarURL = async () => {
->>>>>>> fecee066
       if (url.pathname.includes("alterar")) {
         setAlterar(true);
 
         try {
-<<<<<<< HEAD
-          const response = await api.fetchData(`/usuario/${chave}`);
-          if (response) {
-            reset({
-              ...response,
-              disciplinas: response.disciplinas.map(item => {
-                return item.codigo
-              }).join(",")
-            });
-          }
-=======
           const response = await fetchData(`/usuario/${chave}`);
           if (response) setDados(response);
->>>>>>> fecee066
         } catch (error) {
           console.error("Erro ao carregar dados do usuário:", error);
         }
       }
     };
   
-<<<<<<< HEAD
-    carregarDados();
-=======
     verificarURL();
->>>>>>> fecee066
   }, [url.pathname, chave]);
 
   /**
@@ -104,36 +66,9 @@
         navigate("/usuario?success=true&type=cadastro");
       }
     } catch (error) {
-<<<<<<< HEAD
-
-      console.error(error.message);
-
-      if (error.message == "Usuário já existe") {
-        setError("cpf", { type: "equal" });
-      }
-
-      if (error.message == "E-mail já existe") {
-        setError("email", { type: "equal" });
-      }
-
-      if (error.message.includes("Disciplinas inválidas")) {
-        setError("disciplinas", { type: "absence" });
-      }
-
-
-=======
       throw Error(error.message);
->>>>>>> fecee066
     }
   };
-<<<<<<< HEAD
-
-  /**
-     * Função para, na alteração, voltar a página de informações
-     */
-    const funcaoVoltar = () => navigate(`/usuario/${chave}`);
-=======
->>>>>>> fecee066
   
     // Exibe mensagem de carregamento enquanto os dados estão sendo buscados
     if (alterar && loading) return <p>Carregando...</p>;
@@ -144,297 +79,7 @@
     return (
       <Container fluid className="d-flex flex-column h-100 overflow-y-auto">
         <Titulo>{alterar? "Alterar" : "Cadastrar"} Usuário</Titulo>
-<<<<<<< HEAD
-        <Form className="flex-fill d-flex flex-column justify-content-between mt-4" onSubmit={handleSubmit(enviarFormulario)}>
-          <Container fluid className="d-grid gap-3">
-            <Row className="gap-5">
-              <Col>
-                <Form.Group className="d-flex flex-column gap-1">
-                  <Form.Label htmlFor="nome" data-testid="nome">Nome: <span className="text-danger">*</span></Form.Label>
-                  <Form.Control
-                    id="nome"
-                    type="text"
-                    className="p-2"
-                    placeholder="Exemplo: Cristóvão Colombo"
-                    {...register('nome', { required: true, minLength: 3, maxLength: 100 })}
-                  /> 
-                  <Alert variant="white" className={`${errors.nome? "" : "d-none"} text-danger`}>
-                    {errors?.nome?.type == "required" && "O nome é obrigatório"}
-                    {errors?.nome?.type == "minLength" && "O nome deve ter no mínimo 3 caracteres"}
-                    {errors?.nome?.type == "maxLength" && "O nome deve ter no máximo 100 caracteres"}
-                  </Alert>
-                </Form.Group>
-              </Col>
-            </Row>
-            <Row className="gap-5">
-              <Col>
-                <Form.Group className="d-flex flex-column gap-1">
-                  <Form.Label htmlFor="email">Email: <span className="text-danger">*</span></Form.Label>
-                  <Form.Control
-                    id="email"
-                    type="text"
-                    className="p-2"
-                    placeholder="Exemplo: criscolombo@terra.com.br"
-                    {...register('email', { required: true, minLength: 3, maxLength: 100,  validate: (value) => isEmail(value)})}
-                  />
-                  <Alert variant="white" className={`${errors.email? "" : "d-none"} text-danger`}>
-                    {errors?.email?.type == "required" && "O e-mail é obrigatório"}
-                    {errors?.email?.type == "equal" && "O e-mail pertence a outro usuário"}
-                    {errors?.email?.type == "minLength" && "O e-mail deve ter no mínimo 3 caracteres"}
-                    {errors?.email?.type == "maxLength" && "O e-mail deve ter no máximo 100 caracteres"}
-                    {errors?.email?.type == "validate" && "O e-mail está no formato errado ou não é um e-mail válido"}
-                  </Alert>
-                </Form.Group>
-              </Col>
-              <Col>
-                <Form.Group className="d-flex flex-column gap-1">
-                  <Form.Label htmlFor="cpf">CPF: <span className="text-danger">*</span></Form.Label>
-                  <Controller
-                    name="cpf"
-                    control={control}
-                    defaultValue=""
-                    rules={{ required: true }}
-                    render={({ field }) => (
-                      <IMaskInput
-                        {...field}
-                        id="cpf"
-                        mask="000.000.000-00"
-                        placeholder="Exemplo: 999.888.777-66"
-                        className="p-2 form-control"
-                      />
-                    )}
-                  />
-                  <Alert variant="white" className={`${errors.cpf? "" : "d-none"} text-danger`}>
-                    {errors?.cpf?.type == "equal" && "Já existe um usuário com esse CPF"}
-                    {errors?.cpf?.type == "required" && "O CPF é obrigatório"}
-                  </Alert>
-                </Form.Group>
-              </Col>
-            </Row>
-            <Row className="gap-5">
-              <Col>
-                <Form.Group className="d-flex flex-column gap-1">
-                  <Form.Label htmlFor="dataNascimento">Data de Nascimento: <span className="text-danger">*</span></Form.Label>
-                  <Form.Control
-                    id="dataNascimento"
-                    type="date"
-                    className="p-2"
-                    {...register('data_de_nascimento', { required: true, validate: (value) => isDate(value) && isBefore(value, maxData) && isAfter(value, minData) })}
-                  />
-                  <Alert variant="white" className={`${errors.data_de_nascimento? "" : "d-none"} text-danger`}>
-                    {errors?.data_de_nascimento?.type == "required" && "A data de nascimento é obrigatória"}
-                    {errors?.data_de_nascimento?.type == "validate" && "O usuário deve ter entre 15 e 100 anos"}
-                  </Alert>
-                </Form.Group>
-              </Col>
-              <Col>
-                <Form.Group className="d-flex flex-column gap-1">
-                  <Form.Label htmlFor="telefone">Telefone: <span className="text-danger">*</span></Form.Label>
-                  <Controller
-                    name="telefone"
-                    control={control}
-                    defaultValue=""
-                    rules={{ required: true }}
-                    render={({ field }) => (
-                      <IMaskInput
-                        {...field}
-                        id="telefone"
-                        mask="00 9 0000-0000"
-                        placeholder="Exemplo: 99 9 8887-7766"
-                        className="p-2 form-control"
-                      />
-                    )}
-                  />
-                  <Alert variant="white" className={`${errors.telefone? "" : "d-none"} text-danger`}>
-                    {errors?.telefone?.type == "required" && "O telefone é obrigatório"}
-                    {errors?.telefone?.type == "maxLength" && "O telefone deve ter no máximo 50 caracteres"}
-                  </Alert>
-                </Form.Group>
-              </Col>
-            </Row>
-            <Row className="gap-5">
-                <Col>
-                  <Form.Group className="d-flex flex-column gap-1">
-                    <Form.Label htmlFor="horarioTrabalho">Horário de Trabalho: <span className="text-danger">*</span></Form.Label>
-                    <Form.Control
-                      id="horarioTrabalho"
-                      type="text"
-                      className="p-2"
-                      placeholder="Exemplo: Seg-Sex,12h-17h"
-                      {...register('horario_de_trabalho', { required: true, minLength: 5, maxLength: 20, pattern: /^[A-Z][a-z]{2}-[A-Z][a-z]{2},([01]\d|2[0-3])h-([01]\d|2[0-3])h$/ })}
-                    />
-                    <Alert variant="white" className={`${errors.horario_de_trabalho? "" : "d-none"} text-danger`}>
-                      {errors?.horario_de_trabalho?.type == "required" && "O horário de trabalho é obrigatório"}
-                      {errors?.horario_de_trabalho?.type == "minLength" && "O horário de trabalho deve ter no mínimo 5 caracteres"}
-                      {errors?.horario_de_trabalho?.type == "maxLength" && "O horário de trabalho deve ter no máximo 20 caracteres"}
-                      {errors?.horario_de_trabalho?.type === "pattern" && "Formato inválido. Exemplo: 'Seg-Sex,07h-18h'. Os valores dos dias podem ser Seg, Ter, Qua, Qui, Sex"}
-                  </Alert>
-                  </Form.Group>
-                </Col>
-                <Col className={`${alterar? "d-none" : ""}`}>
-                  <Form.Group className="d-flex flex-column gap-1">
-                    <Form.Label htmlFor="tipo">Tipo: <span className="text-danger">*</span></Form.Label>
-                    <Form.Select 
-                      id="tipo" 
-                      className="p-2" 
-                      {...register('tipo', { required: alterar? false : true })}>
-                      <option value="p">Professor</option>
-                      <option value="f">Funcionário</option>
-                    </Form.Select>
-                  </Form.Group>
-                </Col>
-            </Row>
-            <Row className="gap-5">
-              <Col>
-                <Form.Group className="d-flex flex-column gap-1">
-                  <Form.Label htmlFor="endereco">Endereço: <span className="text-danger">*</span></Form.Label>
-                  <Form.Control
-                    id="endereco"
-                    as="textarea"
-                    style={{ resize: 'none' }}
-                    className="p-2"
-                    placeholder="Exemplo: Rua das Flores, N° 24, Bairro Industrial, Carira/SE"
-                    {...register('endereco', { required: true, minLength: 10, maxLength: 255 })}
-                  />
-                  <Alert variant="white" className={`${errors.endereco? "" : "d-none"} text-danger`}>
-                    {errors?.endereco?.type == "required" && "O endereço é obrigatório"}
-                    {errors?.endereco?.type == "minLength" && "O endereço deve ter no mímimo 10 caracteres"}
-                    {errors?.endereco?.type == "maxLength" && "O endereço deve ter no máximo 255 caracteres"}
-                  </Alert>
-                </Form.Group>
-              </Col>
-            </Row>
-            <Row className={`${alterar? "d-none" : ""} gap-5`}>
-              <Col>
-                <Form.Group className="d-flex flex-column gap-1">
-                  <Form.Label htmlFor="senha" data-testid="senha">Senha: <span className="text-danger">*</span></Form.Label>
-                  <Form.Control
-                    id="senha"
-                    type="password"
-                    className="p-2"
-                    placeholder="No mínimo 5 caracteres"
-                    {...register('senha', { required: alterar? false : true, minLength: alterar? 0 : 5, maxLength: 100 })}
-                  />
-                  <Alert variant="white" className={`${errors.senha? "" : "d-none"} text-danger`}>
-                    {errors?.senha?.type == "required" && "A senha é obrigatória"}
-                    {errors?.senha?.type == "minLength" && "A senha deve ter no mínimo 5 caracteres"}
-                    {errors?.senha?.type == "maxLength" && "A senha deve ter no máximo 100 caracteres"}
-                  </Alert>
-                </Form.Group>
-              </Col>
-              <Col>
-                <Form.Group className="d-flex flex-column gap-1">
-                  <Form.Label htmlFor="Confsenha">Confirmar senha: <span className="text-danger">*</span></Form.Label>
-                  <Form.Control
-                    id="Confsenha"
-                    type="password"
-                    className="p-2"
-                    placeholder="Digite a senha novamente"
-                    {...register('confirmar_senha', { required: alterar? false : true, minLength: alterar? 0 : 5, maxLength: 100, validate: (value) => alterar? true : (value == senha) })}
-                  />
-                  <Alert variant="white" className={`${errors.confirmar_senha? "" : "d-none"} text-danger`}>
-                    {errors?.confirmar_senha?.type == "required" && "A senha a ser confirmada é obrigatória"}
-                    {errors?.confirmar_senha?.type == "validate" && "As senhas não correspondem"}
-                  </Alert>
-                </Form.Group>
-              </Col>
-            </Row>
-            <Row>
-              <FormularioCargo 
-                fields={fields}
-                append={append}
-                remove={remove}
-                erro={errors}
-                setError={setError}
-                clearErrors={clearErrors}
-              />
-            </Row>
-            <Row className={`${tipo == "p"? "" : "d-none"} gap-5`}>
-              <Col>
-                <Form.Group className="d-flex flex-column gap-1">
-                  <Form.Label htmlFor="formacao">Formação: <span className="text-danger">*</span></Form.Label>
-                  <Form.Control
-                    id="formacao"
-                    type="text"
-                    className="p-2"
-                    placeholder="Exemplo: Bacharelado em Matemática"
-                    {...register('formacao', { required: tipo == "p", minLength: 10, maxLength: 255 })}
-                  />
-                  <Alert variant="white" className={`${errors.formacao? "" : "d-none"} text-danger`}>
-                    {errors?.formacao?.type == "required" && tipo == "p" && "A formação do professor é obrigatória"}
-                    {errors?.formacao?.type == "minLength" && "A formacão deve ter no mínimo 10 caracteres"}
-                    {errors?.formacao?.type == "maxLength" && "A formação deve ter no máximo 255 caracteres"}
-                  </Alert>
-                </Form.Group>
-              </Col>
-            </Row>
-            <Row className={`${tipo == "p"? "" : "d-none"} gap-5`}>
-              <Col>
-                <Form.Group className="d-flex flex-column gap-1">
-                  <Form.Label htmlFor="codigosDisciplinas">Código(s) da(s) Disciplinas: <span className="text-danger">*</span></Form.Label>
-                    <Form.Control
-                      id="codigosDisciplinas"
-                      type="text"
-                      className="p-2"
-                      placeholder="Exemplo: MAT101,FIS202,QUI303"
-                      {...register('disciplinas', { required: tipo == "p", minLength: 6 })}
-                    />
-                    <Alert variant="white" className={`${errors.disciplinas? "" : "d-none"} text-danger`}>
-                      {errors?.disciplinas?.type == "required" && tipo == "p" && "As disciplinas do professor são obrigatórias"}
-                      {errors?.disciplinas?.type == "absence" && "As disciplinas não existem"}
-                      {errors?.disciplinas?.type == "minLength" && "Ao menos uma disciplina deve ser cadastrada"}
-                  </Alert>
-                </Form.Group>
-              </Col>
-            </Row>
-            <Row className={`${tipo == "f"? "" : "d-none"} gap-5`}>
-              <Col>
-                <Form.Group className="d-flex flex-column gap-1">
-                  <Form.Label htmlFor="habilidades">Habilidades: <span className="text-danger">*</span></Form.Label>
-                  <Form.Control
-                    id="habilidades"
-                    type="text"
-                    className="p-2"
-                    placeholder="Exemplo: Informática Básica, Inglês Básico"
-                    {...register('habilidades', { required: tipo == "f", minLength: 10, maxLength: 255 })}
-                  />
-                  <Alert variant="white" className={`${errors.habilidades? "" : "d-none"} text-danger`}>
-                    {errors?.habilidades?.type == "required" && tipo == "f" && "As habilidades do funcionário são obrigatórias"}
-                    {errors?.habilidades?.type == "minLength" && "As habilidades devem ter no mínimo 10 caracteres"}
-                    {errors?.habilidades?.type == "maxLength" && "As habilidades devem ter no máximo 255 caracteres"}
-                  </Alert>
-                </Form.Group>
-              </Col>
-            </Row>
-            <Row className={`${tipo == "f"? "" : "d-none"} gap-5`}>
-              <Col>
-                <Form.Group className="d-flex flex-column gap-1">
-                  <Form.Label htmlFor="escolaridade">Escolaridade: <span className="text-danger">*</span></Form.Label>
-                  <Form.Control
-                    id="escolaridade"
-                    type="text"
-                    className="p-2"
-                    placeholder="Exemplo: Ensino Superior Completo"
-                    {...register('escolaridade', { required: tipo == "f", minLength: 5, maxLength: 255 })}
-                  />
-                  <Alert variant="white" className={`${errors.escolaridade? "" : "d-none"} text-danger`}>
-                    {errors?.escolaridade?.type == "required" && tipo == "f" && "A escolaridade do funcionário é obrigatória"}
-                    {errors?.escolaridade?.type == "minLength" && "A escolaridade deve ter no mínimo 5 caracteres"}
-                    {errors?.escolaridade?.type == "maxLength" && "A escolaridade deve ter no máximo 255 caracteres"}
-                  </Alert>
-                </Form.Group>
-              </Col>
-            </Row>
-          </Container>
-          <Container fluid className="mt-3">
-            {
-              alterar? <BotaoAlterar funcaoVoltar={funcaoVoltar} /> : <BotaoCadastrar />
-            }
-          </Container>
-        </Form>
-=======
         <Formulario enviarFormulario={enviarFormulario} alteracao={{alterar: alterar, dados: dados, chave: chave}} />
->>>>>>> fecee066
       </Container>
     );
   };
