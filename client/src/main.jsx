--- conflicted
+++ resolved
@@ -5,12 +5,9 @@
 import HomePage from "./pages/Home/HomePage.jsx";
 import Gerenciar from "./pages/Gerenciar/Gerenciar.jsx";
 import { ConsultarSala, FormularioSala, InfoSala } from "./pages/Sala";
-<<<<<<< HEAD
+import { ConsultarDisciplina, FormularioDisciplina } from "./pages/Disciplina";
 import { ConsultarCalendario, FormularioCalendario, InfoCalendario } from "./pages/Calendario";
 import { ConsultarUsuario, FormularioUsuario, InfoUsuario } from "./pages/Usuario";
-=======
-import { ConsultarDisciplina, FormularioDisciplina } from "./pages/Disciplina";
->>>>>>> 83e4a98b
 import "./index.css";
 
 const criarMenu = (entidade) => {
@@ -37,7 +34,12 @@
           <Route path=":chave" element={<InfoSala />} />
           <Route path="alterar/:chave" element={<FormularioSala />} />
         </Route>
-<<<<<<< HEAD
+        <Route path="disciplina" element={<Gerenciar menus={criarMenu("disciplina")} />}>
+          <Route index element={<ConsultarDisciplina />} />
+          <Route path="cadastrar" element={<FormularioDisciplina />} />
+          {/* <Route path=":chave" element={<InfoDisciplina />} />
+          <Route path="alterar/:chave" element={<FormularioDisciplina />} /> */}
+        </Route>
         <Route path="calendario" element={<Gerenciar menus={criarMenu("calendario")} />}>
           <Route index element={<ConsultarCalendario />} />
           <Route path="cadastrar" element={<FormularioCalendario />} />
@@ -49,13 +51,6 @@
           <Route path="cadastrar" element={<FormularioUsuario />} />
           <Route path=":chave" element={<InfoUsuario />} />
           <Route path="alterar/:chave" element={<FormularioUsuario />} />
-=======
-        <Route path="disciplina" element={<Gerenciar menus={criarMenu("disciplina")} />}>
-          <Route index element={<ConsultarDisciplina />} />
-          <Route path="cadastrar" element={<FormularioDisciplina />} />
-          {/* <Route path=":chave" element={<InfoDisciplina />} />
-          <Route path="alterar/:chave" element={<FormularioDisciplina />} /> */}
->>>>>>> 83e4a98b
         </Route>
       </Routes>
     </BrowserRouter>
