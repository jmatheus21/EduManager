--- conflicted
+++ resolved
@@ -5,11 +5,8 @@
 import HomePage from "./pages/Home/HomePage.jsx";
 import Gerenciar from "./pages/Gerenciar/Gerenciar.jsx";
 import { ConsultarSala, FormularioSala, InfoSala } from "./pages/Sala";
-<<<<<<< HEAD
+import { ConsultarCalendario, FormularioCalendario, InfoCalendario } from "./pages/Calendario";
 import { ConsultarUsuario, FormularioUsuario, InfoUsuario } from "./pages/Usuario";
-=======
-import { ConsultarCalendario, FormularioCalendario, InfoCalendario } from "./pages/Calendario";
->>>>>>> b5e98874
 import "./index.css";
 
 const criarMenu = (entidade) => {
@@ -36,19 +33,17 @@
           <Route path=":chave" element={<InfoSala />} />
           <Route path="alterar/:chave" element={<FormularioSala />} />
         </Route>
-<<<<<<< HEAD
+        <Route path="calendario" element={<Gerenciar menus={criarMenu("calendario")} />}>
+          <Route index element={<ConsultarCalendario />} />
+          <Route path="cadastrar" element={<FormularioCalendario />} />
+          <Route path=":chave" element={<InfoCalendario />} />
+          <Route path="alterar/:chave" element={<FormularioCalendario />} />
+        </Route>
         <Route path="usuario" element={<Gerenciar menus={criarMenu("usuario")} />}>
           <Route index element={<ConsultarUsuario />} />
           <Route path="cadastrar" element={<FormularioUsuario />} />
           <Route path=":chave" element={<InfoUsuario />} />
           <Route path="alterar/:chave" element={<FormularioUsuario />} />
-=======
-        <Route path="calendario" element={<Gerenciar menus={criarMenu("calendario")} />}>
-          <Route index element={<ConsultarCalendario />} />
-          <Route path="cadastrar" element={<FormularioCalendario />} />
-          <Route path=":chave" element={<InfoCalendario />} />
-          <Route path="alterar/:chave" element={<FormularioCalendario />} />
->>>>>>> b5e98874
         </Route>
       </Routes>
     </BrowserRouter>
