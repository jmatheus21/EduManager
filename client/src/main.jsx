import { StrictMode } from "react";
import { createRoot } from "react-dom/client";
import { BrowserRouter, Routes, Route } from "react-router-dom";
import "bootstrap/dist/css/bootstrap.min.css";
import ProtectedRoute from "./providers/ProtectedRoute.jsx";
import AuthProvider from "./providers/AuthProvider.jsx"
import HomePage from "./pages/Home/HomePage.jsx";
import Gerenciar from "./pages/Gerenciar/Gerenciar.jsx";
import Login from "./pages/Login/Login.jsx";
import { ConsultarSala, FormularioSala, InfoSala } from "./pages/Sala";
import { ConsultarDisciplina, FormularioDisciplina } from "./pages/Disciplina";
import { ConsultarCalendario, FormularioCalendario, InfoCalendario } from "./pages/Calendario";
import { ConsultarUsuario, FormularioUsuario, InfoUsuario } from "./pages/Usuario";
import { ConsultarTurma, FormularioTurma, InfoTurma } from "./pages/Turma";
import { ConsultarAluno, FormularioAluno } from "./pages/Aluno";
<<<<<<< HEAD
import { ConsultarAula } from "./pages/Aula";
=======
import Matricula from "./pages/Matricula/Matricula.jsx"
>>>>>>> 729d0886
import "./index.css";

const criarMenu = (entidade) => {
  return [
    {
      nome: "Consultar",
      url: `/${entidade}`,
    },
    {
      nome: "Cadastrar",
      url: `/${entidade}/cadastrar`,
    },
  ];
};

const withProtectedRoute = (Component) => {
  return (props) => (
    <ProtectedRoute>
      <Component {...props} />
    </ProtectedRoute>
  );
};

const GerenciarProtegido = withProtectedRoute(Gerenciar)
const HomePageProtegida = withProtectedRoute(HomePage)

createRoot(document.getElementById("root")).render(
  <StrictMode>
    <BrowserRouter>
    <AuthProvider>
        <Routes>
          <Route path="login" element={<Login />} />
          <Route index element={<HomePageProtegida />} />
          <Route path="sala" element={<GerenciarProtegido menus={criarMenu("sala")} />}>
            <Route index element={<ConsultarSala />} />
            <Route path="cadastrar" element={<FormularioSala />} />
            <Route path=":chave" element={<InfoSala />} />
            <Route path="alterar/:chave" element={<FormularioSala />} />
          </Route>
          <Route path="disciplina" element={<GerenciarProtegido menus={criarMenu("disciplina")} />}>
            <Route index element={<ConsultarDisciplina />} />
            <Route path="cadastrar" element={<FormularioDisciplina />} />
            {/* <Route path=":chave" element={<InfoDisciplina />} />
            <Route path="alterar/:chave" element={<FormularioDisciplina />} /> */}
          </Route>
          <Route path="calendario" element={<GerenciarProtegido menus={criarMenu("calendario")} />}>
            <Route index element={<ConsultarCalendario />} />
            <Route path="cadastrar" element={<FormularioCalendario />} />
            <Route path=":chave" element={<InfoCalendario />} />
            <Route path="alterar/:chave" element={<FormularioCalendario />} />
          </Route>
          <Route path="usuario" element={<GerenciarProtegido menus={criarMenu("usuario")} />}>
            <Route index element={<ConsultarUsuario />} />
            <Route path="cadastrar" element={<FormularioUsuario />} />
            <Route path=":chave" element={<InfoUsuario />} />
            <Route path="alterar/:chave" element={<FormularioUsuario />} />
          </Route>
          <Route path="turma" element={<GerenciarProtegido menus={criarMenu("turma")} />}>
            <Route index element={<ConsultarTurma />} />
            <Route path="cadastrar" element={<FormularioTurma />} />
            <Route path=":chave" element={<InfoTurma />} />
            <Route path="alterar/:chave" element={<FormularioTurma />}/>
          </Route>
          <Route path="aluno" element={<GerenciarProtegido menus={criarMenu("aluno")} />}>
            <Route index element={<ConsultarAluno />} />
            <Route path="cadastrar" element={<FormularioAluno />} />
            {/* <Route path=":chave" element={<InfoAluno />} />
            <Route path="alterar/:chave" element={<FormularioAluno />}/> */}
          </Route>
<<<<<<< HEAD
          <Route path="aula" element={<GerenciarProtegido menus={criarMenu("aula")} />}>
            <Route index element={<ConsultarAula />} />
            {/* <Route path="cadastrar" element={<FormularioAula />} /> */}
            {/* <Route path=":chave" element={<InfoAula />} />
            <Route path="alterar/:chave" element={<FormularioAula />}/> */}
=======
          <Route path="matricula" element={<GerenciarProtegido menus={criarMenu("matricula")} />}>
            <Route index element={<Matricula />} />
            <Route path="cadastrar" element={<FormularioAluno />} />
            {/* <Route path=":chave" element={<InfoAluno />} />
            <Route path="alterar/:chave" element={<FormularioAluno />}/> */}
>>>>>>> 729d0886
          </Route>
        </Routes>
      </AuthProvider>
    </BrowserRouter>
  </StrictMode>
);<|MERGE_RESOLUTION|>--- conflicted
+++ resolved
@@ -11,13 +11,10 @@
 import { ConsultarDisciplina, FormularioDisciplina } from "./pages/Disciplina";
 import { ConsultarCalendario, FormularioCalendario, InfoCalendario } from "./pages/Calendario";
 import { ConsultarUsuario, FormularioUsuario, InfoUsuario } from "./pages/Usuario";
-import { ConsultarTurma, FormularioTurma, InfoTurma } from "./pages/Turma";
+import { ConsultarTurma, FormularioTurma } from "./pages/Turma";
 import { ConsultarAluno, FormularioAluno } from "./pages/Aluno";
-<<<<<<< HEAD
-import { ConsultarAula } from "./pages/Aula";
-=======
+import { ConsultarAula, FormularioAula } from "./pages/Aula";
 import Matricula from "./pages/Matricula/Matricula.jsx"
->>>>>>> 729d0886
 import "./index.css";
 
 const criarMenu = (entidade) => {
@@ -78,8 +75,8 @@
           <Route path="turma" element={<GerenciarProtegido menus={criarMenu("turma")} />}>
             <Route index element={<ConsultarTurma />} />
             <Route path="cadastrar" element={<FormularioTurma />} />
-            <Route path=":chave" element={<InfoTurma />} />
-            <Route path="alterar/:chave" element={<FormularioTurma />}/>
+            {/* <Route path=":chave" element={<InfoTurma />} />
+            <Route path="alterar/:chave" element={<FormularioTurma />}/> */}
           </Route>
           <Route path="aluno" element={<GerenciarProtegido menus={criarMenu("aluno")} />}>
             <Route index element={<ConsultarAluno />} />
@@ -87,19 +84,11 @@
             {/* <Route path=":chave" element={<InfoAluno />} />
             <Route path="alterar/:chave" element={<FormularioAluno />}/> */}
           </Route>
-<<<<<<< HEAD
           <Route path="aula" element={<GerenciarProtegido menus={criarMenu("aula")} />}>
             <Route index element={<ConsultarAula />} />
-            {/* <Route path="cadastrar" element={<FormularioAula />} /> */}
+            <Route path="cadastrar" element={<FormularioAula />} />
             {/* <Route path=":chave" element={<InfoAula />} />
             <Route path="alterar/:chave" element={<FormularioAula />}/> */}
-=======
-          <Route path="matricula" element={<GerenciarProtegido menus={criarMenu("matricula")} />}>
-            <Route index element={<Matricula />} />
-            <Route path="cadastrar" element={<FormularioAluno />} />
-            {/* <Route path=":chave" element={<InfoAluno />} />
-            <Route path="alterar/:chave" element={<FormularioAluno />}/> */}
->>>>>>> 729d0886
           </Route>
         </Routes>
       </AuthProvider>
