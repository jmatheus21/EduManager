--- conflicted
+++ resolved
@@ -68,6 +68,7 @@
         assert usuario["disciplinas"] == ["MAT123", "FIS789"], "Os códigos das disciplinas devem ser '['MAT123', 'FIS789']'."
 
         for cargo in usuario["cargos"]:
+            cargo["data_contrato"] = cargo["data_contrato"]
             cargo["salario"] = float(cargo["salario"])
 
         assert usuario["cargos"] == [{"nome": "Professor", "salario": 3060.0, "data_contrato": "2027-12-31"}, 
@@ -282,15 +283,6 @@
         assert "erro" in response.json, "A resposta deve conter mensagens de erro."
         assert len(response.json["erro"]) == 6, "Deve haver 6 erros de validação."
 
-<<<<<<< HEAD
-def test_cadastrar_usuario_com_cargos_do_mesmo_nome(client, app):
-
-    with app.app_context():
-        dados_invalidos = {
-            "cpf": "12345678901",
-            "nome": "John Cena",
-            "email": "jcena@hotmail.com",
-=======
 def test_alterar_usuario_cpf_duplicado(client, app):
     """Testa a atualização dos dados de um usuário com um cpf de outro usuário.
 
@@ -347,7 +339,6 @@
             "cpf": "98765432108",
             "nome": "John Cena",
             "email": "jcena@gmail.com",
->>>>>>> fecee066
             "senha": "bocaAberta123",
             "telefone": "79 9 9988-7766",
             "endereco": "Rua das Flores, N° 124, Centro, Carira-Sergipe",
@@ -355,20 +346,6 @@
             "data_de_nascimento": "1990-04-02",
             "tipo": "f",
             "formacao": None,
-<<<<<<< HEAD
-            "escolaridade": "Superior Completo",
-            "habilidades": "Informática básica",
-            "disciplinas": [],
-            "cargos": [{"nome": "Professor", "salario": 3060.0, "data_contrato": "2027-12-31"}, {"nome": "Professor", "salario": 1040.0, "data_contrato": "2027-12-31"}]
-        }
-
-        response = client.post('/usuario/', json=dados_invalidos)
-
-        assert response.status_code == 400, "O status code deve ser 400 (Bad Request)."
-        assert "erro" in response.json, "A resposta deve conter mensagens de erro."
-        assert len(response.json["erro"]) == 1, "Deve haver 1 erro na saída"
-        assert "Usuário não pode ter dois cargos com o mesmo nome" in response.json["erro"], "Deve exibir um erro sobre cargos com mesmo nome"
-=======
             "escolaridade": "Ensino Médio Completo",
             "habilidades": "Ferramentas do pacote office (Word, Excel...)",
             "disciplinas": [],
@@ -618,5 +595,4 @@
 
         response = client.delete(f'/usuario/{usuario.cpf}')
         assert response.status_code == 200, "O status code deve ser 200 (OK)."
-        assert response.json["mensagem"] == "Usuário deletado com sucesso!"
->>>>>>> fecee066
+        assert response.json["mensagem"] == "Usuário deletado com sucesso!"