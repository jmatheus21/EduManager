--- conflicted
+++ resolved
@@ -75,6 +75,7 @@
             "ano": 9,
             "serie": "A",
             "nivel_de_ensino": "Ensino Fundamental",
+            "turno": "M",
             "turno": "M",
             "status": "A",
             "sala_numero": 101,
@@ -96,6 +97,7 @@
         assert turma["serie"] == "A", "A serie da turma deve ser A."
         assert turma["nivel_de_ensino"] == "Ensino Fundamental", "O nivel de ensino da turma deve ser 'Ensino Fundamental'."
         assert turma["turno"] == "M", "O turno da turma deve ser M."
+        assert turma["turno"] == "M", "O turno da turma deve ser M."
         assert turma["status"] == "A", "O status da turma deve ser A."
         assert turma["sala_numero"] == 101, "O numero da sala da turma deve ser 101."
         assert turma["calendario_ano_letivo"] == 2026, "O calendario do ano letivo deve ser 2026."
@@ -121,6 +123,7 @@
             "serie": "A",
             "nivel_de_ensino": "Ensino Fundamental",
             "turno": "M",
+            "turno": "M",
             "status": "A",
             "sala_numero": 101,
             "calendario_ano_letivo": 2026
@@ -152,6 +155,7 @@
             "serie": "A",
             "nivel_de_ensino": "Ensino Fundamental",
             "turno": "M",
+            "turno": "M",
             "status": "A",
             "sala_numero": 101,
             "calendario_ano_letivo": 2026
@@ -207,6 +211,7 @@
         usuario_entra_no_sistema(client, app)
 
         turma = Turma(ano=9, serie="A", nivel_de_ensino="Ensino Fundamental", turno="M", status="A", sala_numero=101, calendario_ano_letivo=2026)
+        turma = Turma(ano=9, serie="A", nivel_de_ensino="Ensino Fundamental", turno="M", status="A", sala_numero=101, calendario_ano_letivo=2026)
         db.session.add(turma)
         db.session.commit()
 
@@ -215,6 +220,7 @@
             "serie": "A",
             "nivel_de_ensino": "Ensino Fundamental",
             "turno": "M",
+            "turno": "M",
             "status": "A",
             "sala_numero": 101,
             "calendario_ano_letivo": 2026
@@ -241,11 +247,7 @@
         criar_dependencias(app)
         usuario_entra_no_sistema(client, app)
 
-<<<<<<< HEAD
         turma = Turma(ano=9, serie="A", nivel_de_ensino="Ensino Fundamental", turno="N", status="A", sala_numero=101, calendario_ano_letivo=2026)
-=======
-        turma = Turma(ano=9, serie="A", nivel_de_ensino="Ensino Fundamental", turno="M", status="A", sala_numero=101, calendario_ano_letivo=2026)
->>>>>>> 1e4f6a53
         db.session.add(turma)
         db.session.commit()
 
@@ -270,11 +272,7 @@
         criar_dependencias(app)
         usuario_entra_no_sistema(client, app)
 
-<<<<<<< HEAD
         turma = Turma(ano=9, serie="A", nivel_de_ensino="Ensino Fundamental", turno="V", status="A", sala_numero=101, calendario_ano_letivo=2026)
-=======
-        turma = Turma(ano=9, serie="A", nivel_de_ensino="Ensino Fundamental", turno="M", status="A", sala_numero=101, calendario_ano_letivo=2026)
->>>>>>> 1e4f6a53
         db.session.add(turma)
         db.session.commit()
 
@@ -286,11 +284,7 @@
         assert dados["ano"] == 9, "O ano da turma deve ser 9."
         assert dados["serie"] == "A", "A serie da turma deve ser A."
         assert dados["nivel_de_ensino"] == "Ensino Fundamental", "O nivel de ensino da turma deve ser 'Ensino Fundamental'."
-<<<<<<< HEAD
         assert dados["turno"] == "V", "O turno da turma deve ser V."
-=======
-        assert dados["turno"] == "M", "O turno da turma deve ser M."
->>>>>>> 1e4f6a53
         assert dados["status"] == "A", "O status da turma deve ser A."
         assert dados["sala_numero"] == 101, "O numero da sala da turma deve ser 101."
         assert dados["calendario_ano_letivo"] == 2026, "O calendario do ano letivo deve ser 2026."
@@ -310,6 +304,7 @@
         criar_dependencias(app)
         usuario_entra_no_sistema(client, app)
 
+        turma = Turma(ano=9, serie="A", nivel_de_ensino="Ensino Fundamental", turno="M", status="A", sala_numero=101, calendario_ano_letivo=2026)
         turma = Turma(ano=9, serie="A", nivel_de_ensino="Ensino Fundamental", turno="M", status="A", sala_numero=101, calendario_ano_letivo=2026)
         db.session.add(turma)
         db.session.commit()
@@ -353,6 +348,7 @@
         usuario_entra_no_sistema(client, app)
 
         turma = Turma(ano=9, serie="A", nivel_de_ensino="Fundamental", turno="M", status="A", sala_numero=101, calendario_ano_letivo=2026)
+        turma = Turma(ano=9, serie="A", nivel_de_ensino="Fundamental", turno="M", status="A", sala_numero=101, calendario_ano_letivo=2026)
         db.session.add(turma)
         db.session.commit()
 
