"""
Módulo de Modelo da Entidade Aluno.

Este módulo define a classe `Aluno`, que representa a entidade "Aluno" no banco de dados.
A classe utiliza o SQLAlchemy para mapear a tabela no banco de dados e fornecer operações CRUD.
"""

from app.extensions import db

# Tabela de associação para o relacionamento Muitos para Muitos entre aluno e turma
aluno_turma = db.Table(
    'aluno_turma',
    db.Column('aluno_matricula', db.String(15), db.ForeignKey('aluno.matricula', ondelete='CASCADE', onupdate = 'CASCADE'), primary_key=True),
    db.Column('turma_id', db.Integer, db.ForeignKey('turma.id', ondelete='CASCADE', onupdate = 'CASCADE'), primary_key=True)
)

class Aluno (db.Model):
<<<<<<< HEAD
    matricula = db.Column(db.String(50), primary_key=True)
    nome = db.Column(db.String(100), nullable=False)
    email = db.Column(db.String(100), unique=True, nullable=False)
    telefone = db.Column(db.String(50), nullable=True)
    endereco = db.Column(db.String(255), nullable=True)
    data_de_nascimento = db.Column(db.Date, nullable=False)

    boletins = db.relationship('Boletim', back_populates='aluno', cascade = 'all, delete')

    turmas = db.relationship(
        'Turma',
        secondary=aluno_turma,
        backref=db.backref('alunos', lazy=True),
        lazy=True, doc = "Relacionamento com a entidade Turma. Cada aluno pode participar de várias turmas ao longo do tempo na escola."
=======
    """Classe que representa a entidade Aluno no banco de dados.

    Atributos:
        matricula (str): Matricula do aluno (chave primária).
        nome (str): Nome do aluno (máximo 100 caracteres).
        email (str): Email do aluno (máximo 100 caracteres).
        telefone (str): Telefone do aluno (máximo 50 caracteres).
        endereco (str): Endereço do aluno (máximo 255 caracteres).
        data_de_nascimento (date): Data de nascimento do aluno (YYYY-MM-DD / YYYY representa o ano, MM o mês e DD o dia).
        boletins: Relacionamento com a entidade Boletim. Cada aluno deve ter um boletim associado a ele.
    """
    matricula = db.Column(db.String(15), primary_key=True, doc="Matricula do aluno (chave primária).")
    nome = db.Column(db.String(100), nullable=False, doc="Nome do aluno (máximo 100 caracteres).")
    email = db.Column(db.String(100), unique=True, nullable=False, doc="Email do aluno (máximo 100 caracteres).")
    telefone = db.Column(db.String(50), nullable=False, doc="Telefone do aluno (máximo 50 caracteres).")
    endereco = db.Column(db.String(255), nullable=False, doc="Endereço do aluno (máximo 255 caracteres).")
    data_de_nascimento = db.Column(db.Date, nullable=False, doc="Data de nascimento do aluno (YYYY-MM-DD / YYYY representa o ano, MM o mês e DD o dia).")

    boletins = db.relationship('Boletim', back_populates='aluno', cascade = 'all, delete', doc="Relacionamento com a entidade Boletim. Cada aluno deve ter um boletim associado a ele.")


    turma_id = db.relationship(
        'Turma',
        secondary=aluno_turma,
        backref=db.backref('professores', lazy=True), # Alterar
        lazy=True, doc = "Relacionamento com a entidade Turma. Cada aluno pode estar em várias turmas."
>>>>>>> 1e4f6a53
    )<|MERGE_RESOLUTION|>--- conflicted
+++ resolved
@@ -15,22 +15,6 @@
 )
 
 class Aluno (db.Model):
-<<<<<<< HEAD
-    matricula = db.Column(db.String(50), primary_key=True)
-    nome = db.Column(db.String(100), nullable=False)
-    email = db.Column(db.String(100), unique=True, nullable=False)
-    telefone = db.Column(db.String(50), nullable=True)
-    endereco = db.Column(db.String(255), nullable=True)
-    data_de_nascimento = db.Column(db.Date, nullable=False)
-
-    boletins = db.relationship('Boletim', back_populates='aluno', cascade = 'all, delete')
-
-    turmas = db.relationship(
-        'Turma',
-        secondary=aluno_turma,
-        backref=db.backref('alunos', lazy=True),
-        lazy=True, doc = "Relacionamento com a entidade Turma. Cada aluno pode participar de várias turmas ao longo do tempo na escola."
-=======
     """Classe que representa a entidade Aluno no banco de dados.
 
     Atributos:
@@ -49,13 +33,11 @@
     endereco = db.Column(db.String(255), nullable=False, doc="Endereço do aluno (máximo 255 caracteres).")
     data_de_nascimento = db.Column(db.Date, nullable=False, doc="Data de nascimento do aluno (YYYY-MM-DD / YYYY representa o ano, MM o mês e DD o dia).")
 
-    boletins = db.relationship('Boletim', back_populates='aluno', cascade = 'all, delete', doc="Relacionamento com a entidade Boletim. Cada aluno deve ter um boletim associado a ele.")
+    boletins = db.relationship('Boletim', back_populates='aluno', cascade = 'all, delete')
 
-
-    turma_id = db.relationship(
+    turmas = db.relationship(
         'Turma',
         secondary=aluno_turma,
-        backref=db.backref('professores', lazy=True), # Alterar
-        lazy=True, doc = "Relacionamento com a entidade Turma. Cada aluno pode estar em várias turmas."
->>>>>>> 1e4f6a53
+        backref=db.backref('alunos', lazy=True),
+        lazy=True, doc = "Relacionamento com a entidade Turma. Cada aluno pode participar de várias turmas ao longo do tempo na escola."
     )