from flask import Flask
from .config import Config
from .extensions import db
from flask_cors import CORS
from flask.json.provider import DefaultJSONProvider
from datetime import date, datetime

class CustomJSONProvider(DefaultJSONProvider):
    def default(self, o):
        if isinstance(o, (datetime, date)):
            return o.strftime('%Y-%m-%d')
        return super().default(o)

def create_app(config_class=Config):
    app = Flask(__name__)
    
    # Configura o JSON provider customizado
    app.json_provider_class = CustomJSONProvider
    app.json = app.json_provider_class(app)
    
    CORS(app, supports_credentials=True, origins=["http://localhost:5173"])
    app.config.from_object(config_class)

    # Inicializa o banco de dados
    db.init_app(app)

    # Importar modelos
    from .models import Usuario, Turma, Sala, professor_disciplina, Disciplina, Cargo, Calendario, Boletim, Aula, Aluno, aluno_turma

    # Registra rotas
    from .routes.sala_routes import sala_bp
    from .routes.calendario_routes import calendario_bp
    from .routes.usuario_routes import usuario_bp
    from .routes.disciplina_routes import disciplina_bp
    from .routes.turma_routes import turma_bp
<<<<<<< HEAD
    from .routes.login_routes import auth_bp
=======
    from .routes.aluno_routes import aluno_bp
>>>>>>> 1e4f6a53
    app.register_blueprint(sala_bp, url_prefix="/sala")
    app.register_blueprint(calendario_bp, url_prefix="/calendario")
    app.register_blueprint(usuario_bp, url_prefix="/usuario")
    app.register_blueprint(disciplina_bp, url_prefix="/disciplina")
    app.register_blueprint(turma_bp, url_prefix="/turma")
<<<<<<< HEAD
    app.register_blueprint(auth_bp, url_prefix="/auth")
=======
    app.register_blueprint(aluno_bp, url_prefix="/aluno")
>>>>>>> 1e4f6a53
    
    return app<|MERGE_RESOLUTION|>--- conflicted
+++ resolved
@@ -33,20 +33,14 @@
     from .routes.usuario_routes import usuario_bp
     from .routes.disciplina_routes import disciplina_bp
     from .routes.turma_routes import turma_bp
-<<<<<<< HEAD
+    from .routes.aluno_routes import aluno_bp
     from .routes.login_routes import auth_bp
-=======
-    from .routes.aluno_routes import aluno_bp
->>>>>>> 1e4f6a53
     app.register_blueprint(sala_bp, url_prefix="/sala")
     app.register_blueprint(calendario_bp, url_prefix="/calendario")
     app.register_blueprint(usuario_bp, url_prefix="/usuario")
     app.register_blueprint(disciplina_bp, url_prefix="/disciplina")
     app.register_blueprint(turma_bp, url_prefix="/turma")
-<<<<<<< HEAD
+    app.register_blueprint(aluno_bp, url_prefix="/aluno")
     app.register_blueprint(auth_bp, url_prefix="/auth")
-=======
-    app.register_blueprint(aluno_bp, url_prefix="/aluno")
->>>>>>> 1e4f6a53
     
     return app