--- conflicted
+++ resolved
@@ -29,14 +29,10 @@
 
     # Registra rotas
     from .routes.sala_routes import sala_bp
-<<<<<<< HEAD
+    from .routes.calendario_routes import calendario_bp
     from .routes.usuario_routes import usuario_bp
     app.register_blueprint(sala_bp, url_prefix="/sala")
+    app.register_blueprint(calendario_bp, url_prefix="/calendario")
     app.register_blueprint(usuario_bp, url_prefix="/usuario")
-=======
-    from .routes.calendario_routes import calendario_bp
-    app.register_blueprint(sala_bp, url_prefix="/sala")
-    app.register_blueprint(calendario_bp, url_prefix="/calendario")
->>>>>>> b5e98874
 
     return app